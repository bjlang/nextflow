--- conflicted
+++ resolved
@@ -90,18 +90,9 @@
     }
 
     protected static GoogleOpts fromSession0(Map config) {
-<<<<<<< HEAD
         ConfigHelper.checkInvalidConfigOptions('google', config, VALID_OPTIONS)
 
-        final result = new GoogleOpts()
-        result.projectId = config.navigate("google.project") as String
-        result.location = config.navigate("google.location") as String
-        result.enableRequesterPaysBuckets = config.navigate('google.enableRequesterPaysBuckets') as boolean
-        result.httpConnectTimeout = config.navigate('google.httpConnectTimeout', '60s') as Duration
-        result.httpReadTimeout = config.navigate('google.httpReadTimeout', '60s') as Duration
-=======
         final result = new GoogleOpts( config.google as Map ?: Map.of() )
->>>>>>> 4debd56e
 
         if( result.enableRequesterPaysBuckets && !result.projectId )
             throw new IllegalArgumentException("Config option 'google.enableRequesterPaysBuckets' cannot be honoured because the Google project Id has not been specified - Provide it by adding the option 'google.project' in the nextflow.config file")
