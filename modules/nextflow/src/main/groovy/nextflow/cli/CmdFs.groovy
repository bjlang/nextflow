--- conflicted
+++ resolved
@@ -22,16 +22,12 @@
 import java.nio.file.Paths
 
 import com.beust.jcommander.Parameter
-<<<<<<< HEAD
 import com.beust.jcommander.Parameters
-import groovy.transform.CompileStatic
-=======
 import groovy.transform.CompileStatic
 import groovy.util.logging.Slf4j
 import nextflow.Global
 import nextflow.Session
 import nextflow.config.ConfigBuilder
->>>>>>> 89ede15c
 import nextflow.exception.AbortOperationException
 import nextflow.extension.FilesEx
 import nextflow.file.FileHelper
@@ -43,12 +39,8 @@
  * @author Paolo Di Tommaso <paolo.ditommaso@gmail.com>
  */
 @CompileStatic
-<<<<<<< HEAD
+@Slf4j
 class CmdFs {
-=======
-@Slf4j
-class CmdFs extends CmdBase implements UsageAware {
->>>>>>> 89ede15c
 
     static final public NAME = 'fs'
 
@@ -60,8 +52,12 @@
         REMOVE
     }
 
+    interface Options {
+        CliOptions getLauncherOptions()
+    }
+
     @Parameters(commandDescription = 'Perform basic filesystem operations')
-    static class V1 extends CmdBase implements UsageAware {
+    static class V1 extends CmdBase implements UsageAware, Options {
 
         trait SubCmd {
             abstract int getArity()
@@ -169,6 +165,11 @@
         List<String> args = []
 
         @Override
+        CliOptions getLauncherOptions() {
+            launcher.options
+        }
+
+        @Override
         String getName() {
             return NAME
         }
@@ -188,36 +189,18 @@
             if( args.size() - 1 != cmd.getArity() )
                 throw new AbortOperationException(cmd.usage())
 
-            new CmdFs().run(cmd.getCommand(), args.drop(1))
+            new CmdFs(this).run(cmd.getCommand(), args.drop(1))
         }
 
         private SubCmd findCmd( String name ) {
             commands.find { it.name == name }
         }
 
-<<<<<<< HEAD
         /**
          * Print the command usage help
          */
         void usage() {
             usage(args)
-=======
-    private Session createSession() {
-        // create the config
-        final config = new ConfigBuilder()
-                .setOptions(getLauncher().getOptions())
-                .setBaseDir(Paths.get('.'))
-                .build()
-
-        return new Session(config)
-    }
-
-    @Override
-    void run() {
-        if( !args ) {
-            usage()
-            return
->>>>>>> 89ede15c
         }
 
         /**
@@ -250,13 +233,26 @@
 
     }
 
+    @Delegate
+    private Options options
+
+    CmdFs(Options options) {
+        this.options = options
+    }
+
+    private Session createSession() {
+        // create the config
+        final config = new ConfigBuilder()
+                .setOptions(getLauncherOptions())
+                .setBaseDir(Paths.get('.'))
+                .build()
+
+        return new Session(config)
+    }
+
     void run(Command command, List<String> args) {
         Plugins.setup()
-<<<<<<< HEAD
-
-=======
         final session = createSession()
->>>>>>> 89ede15c
         try {
             run0(command, args)
         }
