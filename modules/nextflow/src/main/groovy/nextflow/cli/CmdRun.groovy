--- conflicted
+++ resolved
@@ -68,6 +68,7 @@
 
         String getBucketDir()
         Boolean getCacheable()
+        String getCloudCachePath()
         Map<String,String> getClusterOptions()
         Integer getDepth()
         Boolean getDisableJobsCancellation()
@@ -97,7 +98,6 @@
         String getTest()
         String getWithApptainer()
         String getWithCharliecloud()
-        String getWithCloudCache()
         String getWithConda()
         Boolean getWithoutConda()
         String getWithDag()
@@ -179,6 +179,9 @@
         @Parameter(names=['-bucket-dir'], description = 'Remote bucket where intermediate result files are stored')
         String bucketDir
 
+        @Parameter(names=['-with-cloudcache'], description = 'Enable the use of object storage bucket as storage for cache meta-data')
+        String cloudCachePath
+
         /**
         * Defines the parameters to be passed to the pipeline script
         */
@@ -234,13 +237,8 @@
         @Parameter(names = ['-with-fusion'], hidden = true)
         String withFusion
 
-<<<<<<< HEAD
         @Parameter(names = ['-with-weblog'], description = 'Send workflow status messages via HTTP to target URL')
         String withWebLog
-=======
-    @Parameter(names = ['-with-tower'], description = 'Monitor workflow execution with Seqera Platform (formerly Tower Cloud)')
-    String withTower
->>>>>>> 5e2ce9ed
 
         @Parameter(names = ['-with-trace'], description = 'Create processes execution tracing file')
         String withTrace
@@ -277,9 +275,6 @@
 
         @Parameter(names = '-with-dag', description = 'Create pipeline DAG file')
         String withDag
-
-        @Parameter(names=['-with-cloudcache'], description = 'Enable the use of object storage bucket as storage for cache meta-data')
-        String withCloudCache
 
         @Parameter(names = ['-bg','-background'], arity = 0, hidden = true)
         void setBackground(boolean value) {
@@ -486,7 +481,7 @@
     }
 
     protected void printBanner() {
-        if( launcher.options.ansiLog ){
+        if( launcherOptions.ansiLog ) {
             // Plain header for verbose log
             log.debug "N E X T F L O W  ~  version ${BuildInfo.version}"
 
@@ -549,7 +544,7 @@
     }
 
     protected void printLaunchInfo(String ver, String repo, String head, String revision) {
-        if( launcher.options.ansiLog ){
+        if( launcherOptions.ansiLog ) {
             log.debug "${head} [$runName] DSL${ver} - revision: ${revision}"
 
             def fmt = ansi()
