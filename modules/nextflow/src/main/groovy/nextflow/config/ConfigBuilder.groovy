--- conflicted
+++ resolved
@@ -743,17 +743,12 @@
             configContainer(config, 'singularity', runOptions.withSingularity)
         }
 
-<<<<<<< HEAD
+        if( runOptions.withApptainer ) {
+            configContainer(config, 'apptainer', runOptions.withApptainer)
+        }
+
         if( runOptions.withCharliecloud ) {
             configContainer(config, 'charliecloud', runOptions.withCharliecloud)
-=======
-        if( cmdRun.withApptainer ) {
-            configContainer(config, 'apptainer', cmdRun.withApptainer)
-        }
-
-        if( cmdRun.withCharliecloud ) {
-            configContainer(config, 'charliecloud', cmdRun.withCharliecloud)
->>>>>>> 1278e1a5
         }
     }
 
