--- conflicted
+++ resolved
@@ -199,16 +199,6 @@
      *      A {@link TaskHandler} instance representing the task to be submitted for execution
      */
     protected void submit(TaskHandler handler) {
-<<<<<<< HEAD
-        // submit the job execution -- throws a ProcessException when submit operation fail
-        handler.prepareLauncher()
-        handler.submit()
-        // note: add the 'handler' into the polling queue *after* the submit operation,
-        // this guarantees that in the queue are only jobs successfully submitted
-        runningQueue.add(handler)
-        // notify task submission
-        session.notifyTaskSubmit(handler)
-=======
         if( handler.task instanceof TaskArrayRun ) {
             // submit task array
             handler.prepareLauncher()
@@ -230,7 +220,6 @@
             // notify task submission
             session.notifyTaskSubmit(handler)
         }
->>>>>>> ca9bc9d4
     }
 
     /**
