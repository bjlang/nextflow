--- conflicted
+++ resolved
@@ -133,17 +133,7 @@
 
     static private final Pattern QUESTION_MARK = ~/(\?+)/
 
-<<<<<<< HEAD
-    @Memoized
-    static boolean getInvalidateCacheOnTaskDirectiveChange() {
-        final value = System.getenv("NXF_ENABLE_CACHE_INVALIDATION_ON_TASK_DIRECTIVE_CHANGE")
-        return value==null || value =='true'
-    }
-
-    @TestOnly static private volatile TaskProcessor currentProcessor0
-=======
     @TestOnly private static volatile TaskProcessor currentProcessor0
->>>>>>> 74c66ba6
 
     @TestOnly static TaskProcessor currentProcessor() { currentProcessor0 }
 
@@ -814,18 +804,7 @@
             hash = CacheHelper.defaultHasher().newHasher().putBytes(hash.asBytes()).putInt(tries).hash()
 
             try {
-<<<<<<< HEAD
                 if( shouldTryCache && checkCachedOutput(task.clone(), hash) )
-=======
-                final entry = session.cache.getTaskEntry(hash, this)
-                resumeDir = entry ? FileHelper.asPath(entry.trace.getWorkDir()) : null
-                if( resumeDir )
-                    exists = resumeDir.exists()
-
-                log.trace "[${safeTaskName(task)}] Cacheable folder=${resumeDir?.toUriString()} -- exists=$exists; try=$tries; shouldTryCache=$shouldTryCache; entry=$entry"
-                final cached = shouldTryCache && exists && entry.trace.isCompleted() && checkCachedOutput(task.clone(), resumeDir, hash, entry)
-                if( cached )
->>>>>>> 74c66ba6
                     break
             }
             catch (Throwable t) {
@@ -942,7 +921,7 @@
 
             // -- get cache entry
             final entry = session.cache.getTaskEntry(hash, processorLookup)
-            if( !entry )
+            if( !entry || !entry.trace.isCompleted() )
                 return false
 
             // -- get or create task run
