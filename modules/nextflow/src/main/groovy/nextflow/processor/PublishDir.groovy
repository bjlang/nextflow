--- conflicted
+++ resolved
@@ -217,8 +217,6 @@
         return result
     }
 
-<<<<<<< HEAD
-    @CompileStatic
     boolean canPublish(Path source, TaskRun task) {
         if( !sourceDir ) {
             this.sourceDir = task.targetDir
@@ -231,9 +229,6 @@
         return getPublishTarget(source) != null
     }
 
-    @CompileStatic
-=======
->>>>>>> 74c66ba6
     protected void apply0(Set<Path> files) {
         assert path
 
@@ -351,8 +346,6 @@
 
     }
 
-<<<<<<< HEAD
-    @CompileStatic
     protected def getPublishTarget(Path source) {
         def target = sourceDir ? sourceDir.relativize(source) : source.getFileName()
         if( matcher && !matcher.matches(target) )
@@ -364,9 +357,6 @@
         return target
     }
 
-    @CompileStatic
-=======
->>>>>>> 74c66ba6
     protected Path resolveDestination(target) {
 
         if( target instanceof Path ) {
