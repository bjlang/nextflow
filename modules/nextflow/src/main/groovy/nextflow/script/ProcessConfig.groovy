/*
 * Copyright 2013-2024, Seqera Labs
 *
 * Licensed under the Apache License, Version 2.0 (the "License");
 * you may not use this file except in compliance with the License.
 * You may obtain a copy of the License at
 *
 *     http://www.apache.org/licenses/LICENSE-2.0
 *
 * Unless required by applicable law or agreed to in writing, software
 * distributed under the License is distributed on an "AS IS" BASIS,
 * WITHOUT WARRANTIES OR CONDITIONS OF ANY KIND, either express or implied.
 * See the License for the specific language governing permissions and
 * limitations under the License.
 */

package nextflow.script

import static nextflow.util.CacheHelper.*

import java.util.regex.Pattern

import groovy.transform.PackageScope
import groovy.util.logging.Slf4j
import nextflow.Const
import nextflow.ast.NextflowDSLImpl
import nextflow.exception.ConfigParseException
import nextflow.exception.IllegalConfigException
import nextflow.exception.IllegalDirectiveException
import nextflow.executor.BashWrapperBuilder
import nextflow.processor.ConfigList
import nextflow.processor.ErrorStrategy
import nextflow.processor.TaskConfig
import nextflow.script.params.CmdEvalParam
import nextflow.script.params.DefaultInParam
import nextflow.script.params.DefaultOutParam
import nextflow.script.params.EachInParam
import nextflow.script.params.EnvInParam
import nextflow.script.params.EnvOutParam
import nextflow.script.params.FileInParam
import nextflow.script.params.FileOutParam
import nextflow.script.params.InParam
import nextflow.script.params.InputsList
import nextflow.script.params.OutParam
import nextflow.script.params.OutputsList
import nextflow.script.params.StdInParam
import nextflow.script.params.StdOutParam
import nextflow.script.params.TupleInParam
import nextflow.script.params.TupleOutParam
import nextflow.script.params.ValueInParam
import nextflow.script.params.ValueOutParam

/**
 * Holds the process configuration properties
 *
 * @author Paolo Di Tommaso <paolo.ditommaso@gmail.com>
 */
@Slf4j
class ProcessConfig implements Map<String,Object>, Cloneable {

    static final public transient LABEL_REGEXP = ~/[a-zA-Z]([a-zA-Z0-9_]*[a-zA-Z0-9]+)?/

    static final public Set<String> DIRECTIVES = [
            'accelerator',
            'afterScript',
            'arch',
            'beforeScript',
            'cache',
            'cleanup',
            'clusterOptions',
            'conda',
            'container',
            'containerOptions',
            'cpus',
            'debug',
            'disk',
            'echo', // deprecated
            'errorStrategy',
            'executor',
            'ext',
            'fair',
            'label',
<<<<<<< HEAD
            'machineType',
=======
            'maxSubmitAwait',
>>>>>>> 4debd56e
            'maxErrors',
            'maxForks',
            'maxRetries',
            'memory',
            'module',
            'penv',
            'pod',
            'publishDir',
            'queue',
            'resourceLabels',
            'scratch',
            'secret',
            'shell',
            'spack',
            'stageInMode',
            'stageOutMode',
            'storeDir',
            'tag',
            'time',
<<<<<<< HEAD
=======
            // input-output qualifiers
            'file',
            'val',
            'each',
            'env',
            'secret',
            'stdin',
            'stdout',
            'stageInMode',
            'stageOutMode',
            'resourceLabels'
>>>>>>> 4debd56e
    ]

    /**
     * Names of directives that can be used more than once in the process definition
     */
    @PackageScope
    static final List<String> repeatableDirectives = ['label','module','pod','publishDir']

    /**
     * Default directives values
     */
    @PackageScope
    static final Map<String,Object> DEFAULT_CONFIG = [
            debug: false,
            cacheable: true,
            shell: BashWrapperBuilder.BASH,
            maxRetries: 0,
            maxErrors: -1,
            errorStrategy: ErrorStrategy.TERMINATE
    ]

    /**
     * Map instance that holds the process configuration
     */
    @Delegate
    @PackageScope
    protected Map<String,Object> configProperties

    /**
     * Reference to the main script object
     */
    private BaseScript ownerScript

    /**
     * Name of the process to which this config object is associated
     */
    private String processName

    /**
     * When {@code true} a {@link MissingPropertyException} is thrown when
     * trying to access a property not existing
     */
    private boolean throwExceptionOnMissingProperty

    /**
     * List of process input definitions
     */
    private inputs = new InputsList()

    /**
     * List of process output definitions
     */
    private outputs = new OutputsList()

    /**
     * Initialize the taskConfig object with the defaults values
     *
     * @param script The owner {@code BaseScript} configuration object
     */
    protected ProcessConfig( BaseScript script ) {
        ownerScript = script
        configProperties = new LinkedHashMap()
        configProperties.putAll( DEFAULT_CONFIG )
    }

    ProcessConfig( BaseScript script, String name ) {
        this(script)
        this.processName = name
    }

    /* Only for testing purpose */
    @PackageScope
    ProcessConfig( Map delegate ) {
        configProperties = delegate
    }

    @Override
    ProcessConfig clone() {
        def copy = (ProcessConfig)super.clone()
        copy.@configProperties = new LinkedHashMap<>(configProperties)
        copy.@inputs = inputs.clone()
        copy.@outputs = outputs.clone()
        return copy
    }

    /**
     * Define the name of the process to which this config object is associated
     *
     * @param name String representing the name of the process to which this config object is associated
     * @return The {@link ProcessConfig} instance itself
     */
    @PackageScope
    ProcessConfig setProcessName( String name ) {
        this.processName = name
        return this
    }

    /**
     * Enable special behavior to allow the configuration object
     * invoking directive method from the process DSL
     *
     * @param value {@code true} enable capture mode, {@code false} otherwise
     * @return The object itself
     */
    @PackageScope
    ProcessConfig throwExceptionOnMissingProperty( boolean value ) {
        this.throwExceptionOnMissingProperty = value
        return this
    }

    private void checkName(String name) {
        if( DIRECTIVES.contains(name) )
            return
        if( name == NextflowDSLImpl.PROCESS_WHEN )
            return
        if( name == NextflowDSLImpl.PROCESS_STUB )
            return

        String message = "Unknown process directive: `$name`"
        def alternatives = DIRECTIVES.closest(name)
        if( alternatives.size()==1 ) {
            message += '\n\nDid you mean of these?'
            alternatives.each {
                message += "\n        $it"
            }
        }
        throw new IllegalDirectiveException(message)
    }

    Object invokeMethod(String name, Object args) {
        /*
         * This is need to patch #497 -- what is happening is that when in the config file
         * is defined a directive like `memory`, `cpus`, etc in by using a closure,
         * this closure is interpreted as method definition and it get invoked if a
         * directive with the same name is defined in the process definition.
         * To avoid that the offending property is removed from the map before the method
         * is evaluated.
         */
        if( configProperties.get(name) instanceof Closure )
            configProperties.remove(name)

        this.metaClass.invokeMethod(this,name,args)
    }

    def methodMissing( String name, def args ) {
        checkName(name)

        if( args instanceof Object[] ) {
            if( args.size()==1 ) {
                configProperties[ name ] = args[0]
            }
            else {
                configProperties[ name ] = args.toList()
            }
        }
        else {
            configProperties[ name ] = args
        }

        return this
    }

    @Override
    Object getProperty( String name ) {

        switch( name ) {
            case 'inputs':
                return getInputs()

            case 'outputs':
                return getOutputs()

            case 'cacheable':
                return isCacheable()

            case 'ext':
                if( !configProperties.containsKey('ext') ) {
                    configProperties.put('ext', new HashMap())
                }
                return configProperties.get('ext')

            default:
                if( configProperties.containsKey(name) )
                    return configProperties.get(name)
                else if( throwExceptionOnMissingProperty )
                    throw new MissingPropertyException("Unknown variable '$name'", name, null)
                else
                    return null
        }

    }

    Object put( String name, Object value ) {

        if( name in repeatableDirectives  ) {
            final result = configProperties.get(name)
            configProperties.remove(name)
            this.metaClass.invokeMethod(this, name, value)
            return result
        }
        else {
            return configProperties.put(name,value)
        }
    }

    @PackageScope
    BaseScript getOwnerScript() { ownerScript }

    TaskConfig createTaskConfig() {
        return new TaskConfig(configProperties)
    }

    /**
     * Apply the settings defined in the configuration file for the given annotation label, for example:
     *
     * ```
     * process {
     *     withLabel: foo {
     *         cpus = 1
     *         memory = 2.gb
     *     }
     * }
     * ```
     *
     * @param configDirectives
     *      A map object modelling the setting defined defined by the user in the nextflow configuration file
     * @param labels
     *      All the labels representing the object holding the configuration setting to apply
     */
    protected void applyConfigSelectorWithLabels(Map<String,?> configDirectives, List<String> labels ) {
        final prefix = 'withLabel:'
        for( String rule : configDirectives.keySet() ) {
            if( !rule.startsWith(prefix) )
                continue
            final pattern = rule.substring(prefix.size()).trim()
            if( !matchesLabels(labels, pattern) )
                continue

            log.debug "Config settings `$rule` matches labels `${labels.join(',')}` for process with name $processName"
            def settings = configDirectives.get(rule)
            if( settings instanceof Map ) {
                applyConfigSettings(settings)
            }
            else if( settings != null ) {
                throw new ConfigParseException("Unknown config settings for process labeled ${labels.join(',')} -- settings=$settings ")
            }
        }
    }

    static boolean matchesLabels( List<String> labels, String pattern ) {
        final isNegated = pattern.startsWith('!')
        if( isNegated )
            pattern = pattern.substring(1).trim()

        final regex = Pattern.compile(pattern)
        for (label in labels) {
            if (regex.matcher(label).matches()) {
                return !isNegated
            }
        }

        return isNegated
    }

    protected void applyConfigSelectorWithName(Map<String,?> configDirectives, String target ) {
        final prefix = 'withName:'
        for( String rule : configDirectives.keySet() ) {
            if( !rule.startsWith(prefix) )
                continue
            final pattern = rule.substring(prefix.size()).trim()
            if( !matchesSelector(target, pattern) )
                continue

            log.debug "Config settings `$rule` matches process $processName"
            def settings = configDirectives.get(rule)
            if( settings instanceof Map ) {
                applyConfigSettings(settings)
            }
            else if( settings != null ) {
                throw new ConfigParseException("Unknown config settings for process with name: $target  -- settings=$settings ")
            }
        }
    }

    static boolean matchesSelector( String name, String pattern ) {
        final isNegated = pattern.startsWith('!')
        if( isNegated )
            pattern = pattern.substring(1).trim()
        return Pattern.compile(pattern).matcher(name).matches() ^ isNegated
    }

    /**
     * Apply the process configuration provided in the nextflow configuration file
     * to the process instance
     *
     * @param configProcessScope The process configuration settings specified
     *      in the configuration file as {@link Map} object
     * @param simpleName The process name
     */
    void applyConfig(Map configProcessScope, String baseName, String simpleName, String fullyQualifiedName) {
        // -- Apply the directives defined in the config object using the`withLabel:` syntax
        final processLabels = this.getLabels() ?: ['']
        this.applyConfigSelectorWithLabels(configProcessScope, processLabels)

        // -- apply setting defined in the config file using the process base name
        this.applyConfigSelectorWithName(configProcessScope, baseName)

        // -- apply setting defined in the config file using the process simple name
        if( simpleName && simpleName!=baseName )
            this.applyConfigSelectorWithName(configProcessScope, simpleName)

        // -- apply setting defined in the config file using the process qualified name (ie. with the execution scope)
        if( fullyQualifiedName && (fullyQualifiedName!=simpleName || fullyQualifiedName!=baseName) )
            this.applyConfigSelectorWithName(configProcessScope, fullyQualifiedName)

        // -- Apply defaults
        this.applyConfigDefaults(configProcessScope)

        // -- check for conflicting settings
        if( this.scratch && this.stageInMode == 'rellink' ) {
            log.warn("Directives `scratch` and `stageInMode=rellink` conflict with each other -- Enforcing default stageInMode for process `$simpleName`")
            this.remove('stageInMode')
        }
    }

    void applyConfigLegacy(Map configProcessScope, String processName) {
        applyConfig(configProcessScope, processName, null, null)
    }


    /**
     * Apply the settings defined in the configuration file to the actual process configuration object
     *
     * @param settings
     *      A map object modelling the setting defined defined by the user in the nextflow configuration file
     */
    protected void applyConfigSettings(Map<String,?> settings) {
        if( !settings )
            return

        for( Entry<String,?> entry: settings ) {
            if( entry.key.startsWith("withLabel:") || entry.key.startsWith("withName:"))
                continue

            if( !DIRECTIVES.contains(entry.key) )
                log.warn "Unknown directive `$entry.key` for process `$processName`"

            if( entry.key == 'params' ) // <-- patch issue #242
                continue

            if( entry.key == 'ext' ) {
                if( this.getProperty('ext') instanceof Map ) {
                    // update missing 'ext' properties found in 'process' scope
                    def ext = this.getProperty('ext') as Map
                    entry.value.each { String k, v -> ext[k] = v }
                }
                continue
            }

            this.put(entry.key,entry.value)
        }
    }

    /**
     * Apply the process settings defined globally in the process config scope
     *
     * @param processDefaults
     *      A map object representing the setting to be applied to the process
     *      (provided it does not already define a different value for
     *      the same config setting).
     *
     */
    protected void applyConfigDefaults( Map processDefaults ) {
        for( String key : processDefaults.keySet() ) {
            if( key == 'params' )
                continue
            final value = processDefaults.get(key)
            final current = this.getProperty(key)
            if( key == 'ext' ) {
                if( value instanceof Map && current instanceof Map ) {
                    final ext = current as Map
                    value.each { k,v -> if(!ext.containsKey(k)) ext.put(k,v) }
                }
            }
            else if( !this.containsKey(key) || (DEFAULT_CONFIG.containsKey(key) && current==DEFAULT_CONFIG.get(key)) ) {
                this.put(key, value)
            }
        }
    }

    /**
     * Type shortcut to {@code #configProperties.inputs}
     */
    InputsList getInputs() {
        inputs
    }

    /**
     * Type shortcut to {@code #configProperties.outputs}
     */
    OutputsList getOutputs() {
        outputs
    }

    /**
     * Implements the process {@code debug} directive.
     */
    ProcessConfig debug( value ) {
        configProperties.debug = value
        return this
    }

    /**
     * Implements the process {@code echo} directive for backwards compatibility.
     *
     * note: without this method definition {@link BaseScript#echo} will be invoked
     */
    ProcessConfig echo( value ) {
        log.warn1('The `echo` directive has been deprecated - use to `debug` instead')
        configProperties.debug = value
        return this
    }

    /// input parameters

    InParam _in_val( obj ) {
        new ValueInParam(this).bind(obj)
    }

    InParam _in_file( obj ) {
        new FileInParam(this).bind(obj)
    }

    InParam _in_path( Map opts=null, obj ) {
        new FileInParam(this)
                .setPathQualifier(true)
                .setOptions(opts)
                .bind(obj)
    }

    InParam _in_each( obj ) {
        new EachInParam(this).bind(obj)
    }

    InParam _in_tuple( Object... obj ) {
        new TupleInParam(this).bind(obj)
    }

    InParam _in_stdin( obj = null ) {
        def result = new StdInParam(this)
        if( obj ) result.bind(obj)
        result
    }

    InParam _in_env( obj ) {
        new EnvInParam(this).bind(obj)
    }


    /// output parameters

    OutParam _out_val( Object obj ) {
        new ValueOutParam(this).bind(obj)
    }

    OutParam _out_val( Map opts, Object obj ) {
        new ValueOutParam(this)
                .setOptions(opts)
                .bind(obj)
    }

    OutParam _out_env( Object obj ) {
        new EnvOutParam(this).bind(obj)
    }

    OutParam _out_env( Map opts, Object obj ) {
        new EnvOutParam(this)
                .setOptions(opts)
                .bind(obj)
    }

    OutParam _out_eval(Object obj ) {
        new CmdEvalParam(this).bind(obj)
    }

    OutParam _out_eval(Map opts, Object obj ) {
        new CmdEvalParam(this)
            .setOptions(opts)
            .bind(obj)
    }

    OutParam _out_file( Object obj ) {
        // note: check that is a String type to avoid to force
        // the evaluation of GString object to a string
        if( obj instanceof String && obj == '-' )
            new StdOutParam(this).bind(obj)

        else
            new FileOutParam(this).bind(obj)
    }

    OutParam _out_path( Map opts=null, Object obj ) {
        // note: check that is a String type to avoid to force
        // the evaluation of GString object to a string
        if( obj instanceof String && obj == '-' ) {
            new StdOutParam(this)
                    .setOptions(opts)
                    .bind(obj)
        }
        else {
            new FileOutParam(this)
                    .setPathQualifier(true)
                    .setOptions(opts)
                    .bind(obj)
        }
    }

    OutParam _out_tuple( Object... obj ) {
        new TupleOutParam(this) .bind(obj)
    }

    OutParam _out_tuple( Map opts, Object... obj ) {
        new TupleOutParam(this)
                .setOptions(opts)
                .bind(obj)
    }

    OutParam _out_stdout( Map opts ) {
        new StdOutParam(this)
                .setOptions(opts)
                .bind('-')
    }

    OutParam _out_stdout( obj = null ) {
        def result = new StdOutParam(this).bind('-')
        if( obj ) {
            result.into(obj)
        }
        result
    }

    /**
     * Defines a special *dummy* input parameter, when no inputs are
     * provided by the user for the current task
     */
    void fakeInput() {
        new DefaultInParam(this)
    }

    void fakeOutput() {
        new DefaultOutParam(this)
    }

    boolean isCacheable() {
        def value = configProperties.cache
        if( value == null )
            return true

        if( value instanceof Boolean )
            return value

        if( value instanceof String && value in Const.BOOL_NO )
            return false

        return true
    }

    HashMode getHashMode() {
        HashMode.of(configProperties.cache) ?: HashMode.DEFAULT()
    }

    protected boolean isValidLabel(String lbl) {
        def p = lbl.indexOf('=')
        if( p==-1 )
            return LABEL_REGEXP.matcher(lbl).matches()

        def left = lbl.substring(0,p)
        def right = lbl.substring(p+1)
        return LABEL_REGEXP.matcher(left).matches() && LABEL_REGEXP.matcher(right).matches()
    }

    /**
     * Implements the process {@code label} directive.
     *
     * Note this directive  can be specified (invoked) more than one time in
     * the process context.
     *
     * @param lbl
     *      The label to be attached to the process.
     * @return
     *      The {@link ProcessConfig} instance itself.
     */
    ProcessConfig label(String lbl) {
        if( !lbl ) return this

        // -- check that label has a valid syntax
        if( !isValidLabel(lbl) )
            throw new IllegalConfigException("Not a valid process label: $lbl -- Label must consist of alphanumeric characters or '_', must start with an alphabetic character and must end with an alphanumeric character")

        // -- get the current label, it must be a list
        def allLabels = (List)configProperties.get('label')
        if( !allLabels ) {
            allLabels = new ConfigList()
            configProperties.put('label', allLabels)
        }

        // -- avoid duplicates
        if( !allLabels.contains(lbl) )
            allLabels.add(lbl)
        return this
    }

    /**
     * Implements the process {@code label} directive.
     *
     * Note this directive  can be specified (invoked) more than one time in
     * the process context.
     *
     * @param map
     *      The map to be attached to the process.
     * @return
     *      The {@link ProcessConfig} instance itself.
     */
    ProcessConfig resourceLabels(Map<String, Object> map) {
        if( !map )
            return this

        // -- get the current sticker, it must be a Map
        def allLabels = (Map)configProperties.get('resourceLabels')
        if( !allLabels ) {
            allLabels = [:]
        }
        // -- merge duplicates
        allLabels += map
        configProperties.put('resourceLabels', allLabels)
        return this
    }

    Map<String,Object> getResourceLabels() {
        (configProperties.get('resourceLabels') ?: Collections.emptyMap()) as Map<String, Object>
    }

    List<String> getLabels() {
        (List<String>) configProperties.get('label') ?: Collections.<String>emptyList()
    }

    boolean getFair() {
        final value = configProperties.get('fair')
        if( value == null )
            return false
        if( value instanceof Boolean )
            return value

        if( value instanceof Closure )
            throw new IllegalArgumentException("Process directive `fair` cannot be declared in a dynamic manner with a closure")
        else
            throw new IllegalArgumentException("Unexpected value for directive `fair` -- offending value: $value")
    }

    ProcessConfig secret(String name) {
        if( !name )
            return this

        // -- get the current label, it must be a list
        def allSecrets = (List)configProperties.get('secret')
        if( !allSecrets ) {
            allSecrets = new ConfigList()
            configProperties.put('secret', allSecrets)
        }

        // -- avoid duplicates
        if( !allSecrets.contains(name) )
            allSecrets.add(name)
        return this
    }

    List<String> getSecret() {
        (List<String>) configProperties.get('secret') ?: Collections.<String>emptyList()
    }

    /**
     * Implements the process {@code module} directive.
     *
     * See also http://modules.sourceforge.net
     *
     * @param moduleName
     *      The module name to be used to execute the process.
     * @return
     *      The {@link ProcessConfig} instance itself.
     */
    ProcessConfig module( moduleName ) {
        // when no name is provided, just exit
        if( !moduleName )
            return this

        def result = (List)configProperties.module
        if( result == null ) {
            result = new ConfigList()
            configProperties.put('module', result)
        }

        if( moduleName instanceof List )
            result.addAll(moduleName)
        else
            result.add(moduleName)
        return this
    }

    /**
     * Implements the {@code errorStrategy} directive
     *
     * @see ErrorStrategy
     *
     * @param strategy
     *      A string representing the error strategy to be used.
     * @return
     *      The {@link ProcessConfig} instance itself.
     */
    ProcessConfig errorStrategy( strategy ) {
        if( strategy instanceof CharSequence && !ErrorStrategy.isValid(strategy) ) {
            throw new IllegalArgumentException("Unknown error strategy '${strategy}' ― Available strategies are: ${ErrorStrategy.values().join(',').toLowerCase()}")
        }

        configProperties.put('errorStrategy', strategy)
        return this
    }

    /**
     * Allow the user to specify publishDir directive as a map eg:
     *
     *     publishDir path:'/some/dir', mode: 'copy'
     *
     * @param params
     *      A map representing the the publishDir setting
     * @return
     *      The {@link ProcessConfig} instance itself
     */
    ProcessConfig publishDir(Map params) {
        if( !params )
            return this

        def dirs = (List)configProperties.get('publishDir')
        if( !dirs ) {
            dirs = new ConfigList()
            configProperties.put('publishDir', dirs)
        }

        dirs.add(params)
        return this
    }

    /**
     * Allow the user to specify publishDir directive with a path and a list of named parameters, eg:
     *
     *     publishDir '/some/dir', mode: 'copy'
     *
     * @param params
     *      A map representing the publishDir properties
     * @param target
     *      The target publishDir path
     * @return
     *      The {@link ProcessConfig} instance itself
     */
    ProcessConfig publishDir(Map params, target) {
        params.put('path', target)
        publishDir( params )
    }

    /**
     * Allow the user to specify the publishDir as a string path, eg:
     *
     *      publishDir '/some/dir'
     *
     * @param target
     *      The target publishDir path
     * @return
     *      The {@link ProcessConfig} instance itself
     */
    ProcessConfig publishDir( target ) {
        if( target instanceof List ) {
            for( Object item : target ) { publishDir(item) }
        }
        else if( target instanceof Map ) {
            publishDir( target as Map )
        }
        else {
            publishDir([path: target])
        }
        return this
    }

    /**
     * Allow use to specify K8s `pod` options
     *
     * @param entry
     *      A map object representing pod config options
     * @return
     *      The {@link ProcessConfig} instance itself
     */
    ProcessConfig pod( Map entry ) {

        if( !entry )
            return this

        def allOptions = (List)configProperties.get('pod')
        if( !allOptions ) {
            allOptions = new ConfigList()
            configProperties.put('pod', allOptions)
        }

        allOptions.add(entry)
        return this

    }

    ProcessConfig accelerator( Map params, value )  {
        if( value instanceof Number ) {
            if( params.limit==null )
                params.limit=value
            else if( params.request==null )
                params.request=value
        }
        else if( value != null )
            throw new IllegalArgumentException("Not a valid `accelerator` directive value: $value [${value.getClass().getName()}]")
        accelerator(params)
        return this
    }

    ProcessConfig accelerator( value ) {
        if( value instanceof Number )
            configProperties.put('accelerator', [limit: value])
        else if( value instanceof Map )
            configProperties.put('accelerator', value)
        else if( value != null )
            throw new IllegalArgumentException("Not a valid `accelerator` directive value: $value [${value.getClass().getName()}]")
        return this
    }

    /**
     * Allow user to specify `disk` directive as a value with a list of options, eg:
     *
     *     disk 375.GB, type: 'local-ssd'
     *
     * @param opts
     *      A map representing the disk options
     * @param value
     *      The default disk value
     * @return
     *      The {@link ProcessConfig} instance itself
     */
    ProcessConfig disk( Map opts, value )  {
        opts.request = value
        return disk(opts)
    }

    /**
     * Allow user to specify `disk` directive as a value or a list of options, eg:
     *
     *     disk 100.GB
     *     disk request: 375.GB, type: 'local-ssd'
     *
     * @param value
     *      The default disk value or map of options
     * @return
     *      The {@link ProcessConfig} instance itself
     */
    ProcessConfig disk( value ) {
        if( value instanceof Map || value instanceof Closure )
            configProperties.put('disk', value)
        else
            configProperties.put('disk', [request: value])
        return this
    }

    ProcessConfig arch( Map params, value )  {
        if( value instanceof String ) {
            if( params.name==null )
                params.name=value
        }
        else if( value != null )
            throw new IllegalArgumentException("Not a valid `arch` directive value: $value [${value.getClass().getName()}]")
        arch(params)
        return this
    }

    ProcessConfig arch( value ) {
        if( value instanceof String )
            configProperties.put('arch', [name: value])
        else if( value instanceof Map )
            configProperties.put('arch', value)
        else if( value != null )
            throw new IllegalArgumentException("Not a valid `arch` directive value: $value [${value.getClass().getName()}]")
        return this
    }

}<|MERGE_RESOLUTION|>--- conflicted
+++ resolved
@@ -80,14 +80,11 @@
             'ext',
             'fair',
             'label',
-<<<<<<< HEAD
             'machineType',
-=======
-            'maxSubmitAwait',
->>>>>>> 4debd56e
             'maxErrors',
             'maxForks',
             'maxRetries',
+            'maxSubmitAwait',
             'memory',
             'module',
             'penv',
@@ -104,20 +101,6 @@
             'storeDir',
             'tag',
             'time',
-<<<<<<< HEAD
-=======
-            // input-output qualifiers
-            'file',
-            'val',
-            'each',
-            'env',
-            'secret',
-            'stdin',
-            'stdout',
-            'stageInMode',
-            'stageOutMode',
-            'resourceLabels'
->>>>>>> 4debd56e
     ]
 
     /**
