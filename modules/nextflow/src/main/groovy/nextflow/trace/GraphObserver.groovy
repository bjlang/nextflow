/*
 * Copyright 2013-2024, Seqera Labs
 *
 * Licensed under the Apache License, Version 2.0 (the "License");
 * you may not use this file except in compliance with the License.
 * You may obtain a copy of the License at
 *
 *     http://www.apache.org/licenses/LICENSE-2.0
 *
 * Unless required by applicable law or agreed to in writing, software
 * distributed under the License is distributed on an "AS IS" BASIS,
 * WITHOUT WARRANTIES OR CONDITIONS OF ANY KIND, either express or implied.
 * See the License for the specific language governing permissions and
 * limitations under the License.
 */

package nextflow.trace

import java.nio.file.Path

import groovy.transform.PackageScope
import groovy.util.logging.Slf4j
import nextflow.Session
import nextflow.dag.DAG
import nextflow.dag.DagRenderer
import nextflow.dag.DotRenderer
import nextflow.dag.GexfRenderer
import nextflow.dag.GraphvizRenderer
import nextflow.dag.MermaidRenderer
import nextflow.dag.MermaidHtmlRenderer
import nextflow.exception.AbortOperationException
import nextflow.file.FileHelper
import nextflow.processor.TaskHandler
import nextflow.processor.TaskProcessor
/**
 * Render the DAG document on pipeline completion using the
 * format specified by the user
 *
 * @author Paolo Di Tommaso <paolo.ditommaso@gmail.com>
 */
@Slf4j
class GraphObserver implements TraceObserver {

<<<<<<< HEAD
    static public final Set<String> VALID_OPTIONS = [
        'enabled',
        'file',
        'overwrite'
    ]

    static public final String DEF_FILE_NAME = "dag-${TraceHelper.launchTimestampFmt()}.dot"
=======
    static public final String DEF_FILE_NAME = "dag-${TraceHelper.launchTimestampFmt()}.html"
>>>>>>> 4debd56e

    private Path file

    private DAG dag

    private String name

    private String format

    boolean overwrite

    String getFormat() { format }

    String getName() { name }

    GraphObserver( Path file ) {
        assert file
        this.file = file
        this.name = file.baseName
        this.format = file.getExtension().toLowerCase() ?: 'html'
    }

    @Override
    void onFlowCreate(Session session) {
        this.dag = session.dag
        // check file existence
        final attrs = FileHelper.readAttributes(file)
        if( attrs ) {
            if( overwrite && (attrs.isDirectory() || !file.delete()) )
                throw new AbortOperationException("Unable to overwrite existing DAG file: ${file.toUriString()}")
            else if( !overwrite )
                throw new AbortOperationException("DAG file already exists: ${file.toUriString()} -- enable `dag.overwrite` in your config file to overwrite existing DAG files")
        }
    }

    @Override
    void onFlowComplete() {
        // -- normalise the DAG
        dag.normalize()
        // -- render it to a file
        createRender().renderDocument(dag,file)
    }

    @PackageScope
    DagRenderer createRender() {
        if( format == 'dot' )
            new DotRenderer(name)

        else if( format == 'html' )
            new MermaidHtmlRenderer()

        else if( format == 'gexf' )
            new GexfRenderer(name)

        else if( format == 'mmd' )
            new MermaidRenderer()

        else
            new GraphvizRenderer(name, format)
    }


    @Override
    void onProcessCreate(TaskProcessor process) {

    }


    @Override
    void onProcessSubmit(TaskHandler handler, TraceRecord trace) {

    }

    @Override
    void onProcessStart(TaskHandler handler, TraceRecord trace) {

    }

    @Override
    void onProcessComplete(TaskHandler handler, TraceRecord trace) {

    }

    @Override
    boolean enableMetrics() {
        return false
    }
}<|MERGE_RESOLUTION|>--- conflicted
+++ resolved
@@ -41,17 +41,13 @@
 @Slf4j
 class GraphObserver implements TraceObserver {
 
-<<<<<<< HEAD
     static public final Set<String> VALID_OPTIONS = [
         'enabled',
         'file',
         'overwrite'
     ]
 
-    static public final String DEF_FILE_NAME = "dag-${TraceHelper.launchTimestampFmt()}.dot"
-=======
     static public final String DEF_FILE_NAME = "dag-${TraceHelper.launchTimestampFmt()}.html"
->>>>>>> 4debd56e
 
     private Path file
 
