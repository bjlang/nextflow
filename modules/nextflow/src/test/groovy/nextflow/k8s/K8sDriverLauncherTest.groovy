/*
 * Copyright 2020-2022, Seqera Labs
 * Copyright 2013-2019, Centre for Genomic Regulation (CRG)
 *
 * Licensed under the Apache License, Version 2.0 (the "License");
 * you may not use this file except in compliance with the License.
 * You may obtain a copy of the License at
 *
 *     http://www.apache.org/licenses/LICENSE-2.0
 *
 * Unless required by applicable law or agreed to in writing, software
 * distributed under the License is distributed on an "AS IS" BASIS,
 * WITHOUT WARRANTIES OR CONDITIONS OF ANY KIND, either express or implied.
 * See the License for the specific language governing permissions and
 * limitations under the License.
 */

package nextflow.k8s

import java.nio.file.Files

import nextflow.cli.CliOptions
import nextflow.cli.CmdKubeRun
import nextflow.cli.Launcher
import nextflow.k8s.client.ClientConfig
import nextflow.k8s.client.K8sClient
import nextflow.k8s.model.PodMountConfig
import nextflow.k8s.model.PodOptions
import nextflow.k8s.model.PodSpecBuilder
import nextflow.k8s.model.PodVolumeClaim
import spock.lang.Specification
import spock.lang.Unroll
/**
 *
 * @author Paolo Di Tommaso <paolo.ditommaso@gmail.com>
 */
class K8sDriverLauncherTest extends Specification {

    def setup() {
        PodSpecBuilder.VOLUMES.set(0)
    }

    def 'should execute run' () {
        given:
        def NAME = 'nxf-foo'
        def NF_CONFIG = [process:[executor:'k8s']]
        def K8S_CONFIG = Mock(K8sConfig)
        def K8S_CLIENT = Mock(K8sClient)
        def driver = Spy(K8sDriverLauncher)

        when:
        driver.run(NAME, ['a','b','c'])
        then:
        1 * driver.makeConfig(NAME) >> NF_CONFIG
        1 * driver.makeK8sConfig(NF_CONFIG) >> K8S_CONFIG
        1 * driver.makeK8sClient(K8S_CONFIG) >> K8S_CLIENT
        1 * K8S_CONFIG.checkStorageAndPaths(K8S_CLIENT)
        1 * driver.createK8sConfigMap() >> null
        1 * driver.createK8sLauncherPod() >> null
        1 * driver.waitPodStart() >> null
        1 * driver.printK8sPodOutput() >> null

        driver.pipelineName == NAME
        driver.interactive == false
        driver.config == NF_CONFIG
        driver.k8sConfig == K8S_CONFIG
        driver.k8sClient == K8S_CLIENT
    }

    def 'should make k8s config' () {

        given:
        K8sConfig k8sConfig
        K8sDriverLauncher driver = Spy(K8sDriverLauncher)

        when:
        k8sConfig = driver.makeK8sConfig([:])
        then:
        k8sConfig == new K8sConfig()

        when:
        k8sConfig = driver.makeK8sConfig(k8s: [storageClaimName: 'foo', storageMountPath: '/mnt'])
        then:
        k8sConfig.getStorageClaimName() == 'foo'
        k8sConfig.getStorageMountPath() == '/mnt'

    }
 

    @Unroll
    def 'should get cmd cli' () {

        given:
        def l = new K8sDriverLauncher(cmd: cmd, pipelineName: 'foo')

        when:
        cmd.launcher = new Launcher(options: new CliOptions())
        then:
        l.getLaunchCli() == expected

        where:
        cmd                                         | expected
        new CmdKubeRun()                                | 'nextflow run foo'
        new CmdKubeRun(cacheable: false)                | 'nextflow run foo -cache false'
        new CmdKubeRun(resume: true)                    | 'nextflow run foo -resume true'
        new CmdKubeRun(poolSize: 10)                    | 'nextflow run foo -ps 10'
        new CmdKubeRun(pollInterval: 5)                 | 'nextflow run foo -pi 5'
        new CmdKubeRun(queueSize: 9)                    | 'nextflow run foo -qs 9'
        new CmdKubeRun(revision: 'xyz')                 | 'nextflow run foo -r xyz'
        new CmdKubeRun(latest: true)                    | 'nextflow run foo -latest true'
        new CmdKubeRun(withTrace: true)                 | 'nextflow run foo -with-trace true'
        new CmdKubeRun(withTimeline: true)              | 'nextflow run foo -with-timeline true'
        new CmdKubeRun(withDag: true)                   | 'nextflow run foo -with-dag true'
        new CmdKubeRun(dumpHashes: true)                | 'nextflow run foo -dump-hashes true'
        new CmdKubeRun(dumpChannels: 'lala')            | 'nextflow run foo -dump-channels lala'
        new CmdKubeRun(env: [XX:'hello', YY: 'world'])  | 'nextflow run foo -e.XX hello -e.YY world'
        new CmdKubeRun(process: [mem: '100',cpus:'2'])  | 'nextflow run foo -process.mem 100 -process.cpus 2'
        new CmdKubeRun(process: [cpus:'800m'])          | 'nextflow run foo -process.cpus 800m'
        new CmdKubeRun(process: [cpus:'0.8'])           | 'nextflow run foo -process.cpus 0.8'
        new CmdKubeRun(params: [alpha:'x', beta:'y'])   | 'nextflow run foo --alpha x --beta y'
        new CmdKubeRun(params: [alpha: '/path/*.txt'])  | 'nextflow run foo --alpha /path/\\*.txt'
        new CmdKubeRun(entryName: 'lala')               | 'nextflow run foo -entry lala'
    }

    def 'should set the run name' () {
        given:
        def cmd = new CmdKubeRun()
        cmd.launcher = new Launcher(options: new CliOptions())

        when:
        def l = new K8sDriverLauncher(cmd: cmd, pipelineName: 'foo', runName: 'bar')
        then:
        l.getLaunchCli() == 'nextflow run foo -name bar'
    }

    def 'should create launcher spec pod' () {

        given:
        def pod = Mock(PodOptions)
        pod.getVolumeClaims() >> [ new PodVolumeClaim('pvc-1', '/mnt/path/data') ]
        pod.getMountConfigMaps() >> [ new PodMountConfig('cfg-2', '/mnt/path/cfg') ]
        pod.getAutomountServiceAccountToken() >> true

        def k8s = Mock(K8sConfig)
        k8s.getNextflowImageName() >> 'the-image'
        k8s.getLaunchDir() >> '/the/user/dir'
        k8s.getWorkDir() >> '/the/work/dir'
        k8s.getProjectDir() >> '/the/project/dir'
        k8s.getPodOptions() >> pod

        and:
        def driver = Spy(K8sDriverLauncher)
        driver.@runName = 'foo-boo'
        driver.@k8sClient = new K8sClient(new ClientConfig(namespace: 'foo', serviceAccount: 'bar'))
        driver.@k8sConfig = k8s

        when:
        def spec = driver.makeLauncherSpec()
        then:
        driver.getLaunchCli() >> 'nextflow run foo'

        spec == [
            apiVersion: 'v1',
            kind: 'Pod',
            metadata: [name:'foo-boo', namespace:'foo', labels:[app:'nextflow', runName:'foo-boo']],
            spec: [
                restartPolicy: 'Never',
                containers: [
                    [
                        name: 'foo-boo',
                        image: 'the-image',
                        command: ['/bin/bash', '-c', "source /etc/nextflow/init.sh; nextflow run foo"],
                        env: [
                            [name:'NXF_WORK', value:'/the/work/dir'],
                            [name:'NXF_ASSETS', value:'/the/project/dir'],
                            [name:'NXF_EXECUTOR', value:'k8s'],
                            [name:'NXF_ANSI_LOG', value: 'false']
                        ],
                        volumeMounts: [
                            [name:'vol-1', mountPath:'/mnt/path/data'],
                            [name:'vol-2', mountPath:'/mnt/path/cfg']
                        ]
                    ]
                ],
                serviceAccountName: 'bar',
                volumes: [
                    [name:'vol-1', persistentVolumeClaim:[claimName:'pvc-1']],
                    [name:'vol-2', configMap:[name:'cfg-2']]
                ]
            ]
        ]

    }

    def 'should create launcher spec job' () {

        given:
        def pod = Mock(PodOptions)
        pod.getVolumeClaims() >> [ new PodVolumeClaim('pvc-1', '/mnt/path/data') ]
        pod.getMountConfigMaps() >> [ new PodMountConfig('cfg-2', '/mnt/path/cfg') ]
        pod.getAutomountServiceAccountToken() >> true

        def k8s = Mock(K8sConfig)
        k8s.getNextflowImageName() >> 'the-image'
        k8s.getLaunchDir() >> '/the/user/dir'
        k8s.getWorkDir() >> '/the/work/dir'
        k8s.getProjectDir() >> '/the/project/dir'
        k8s.getPodOptions() >> pod
        k8s.useJobResource() >> true

        and:
        def driver = Spy(K8sDriverLauncher)
        driver.@runName = 'foo-boo'
        driver.@k8sClient = new K8sClient(new ClientConfig(namespace: 'foo', serviceAccount: 'bar'))
        driver.@k8sConfig = k8s

        when:
        def spec = driver.makeLauncherSpec()
        then:
        driver.getLaunchCli() >> 'nextflow run foo'

        spec == [
            apiVersion: 'batch/v1', 
            kind: 'Job', 
            metadata: [name: 'foo-boo', namespace: 'foo', labels: [app: 'nextflow', runName: 'foo-boo']],
            spec: [
               backoffLimit: 0,
               template: [
                  spec: [
                        restartPolicy: 'Never',
                        containers: [
                            [
                                name: 'foo-boo',
                                image: 'the-image',
                                command: ['/bin/bash', '-c', "source /etc/nextflow/init.sh; nextflow run foo"],
                                env: [
                                    [name:'NXF_WORK', value:'/the/work/dir'],
                                    [name:'NXF_ASSETS', value:'/the/project/dir'],
                                    [name:'NXF_EXECUTOR', value:'k8s'],
                                    [name:'NXF_ANSI_LOG', value: 'false']
                                ],
                                volumeMounts: [
                                    [name:'vol-1', mountPath:'/mnt/path/data'],
                                    [name:'vol-2', mountPath:'/mnt/path/cfg']
                                ]
                            ]
                        ],
                        serviceAccountName: 'bar',
                        volumes: [
                            [name:'vol-1', persistentVolumeClaim:[claimName:'pvc-1']],
                            [name:'vol-2', configMap:[name:'cfg-2']]
                        ]
                  ]
               ]
            ]
        ]
    }

    def 'should use user provided pod image' () {

        given:
        def pod = Mock(PodOptions)
        pod.getVolumeClaims() >> [ new PodVolumeClaim('pvc-1', '/mnt/path/data') ]
        pod.getMountConfigMaps() >> [ new PodMountConfig('cfg-2', '/mnt/path/cfg') ]
        pod.getAutomountServiceAccountToken() >> true

        def k8s = Mock(K8sConfig)
        k8s.getLaunchDir() >> '/the/user/dir'
        k8s.getWorkDir() >> '/the/work/dir'
        k8s.getProjectDir() >> '/the/project/dir'
        k8s.getPodOptions() >> pod

        and:
        def driver = Spy(K8sDriverLauncher)
        driver.@runName = 'foo-boo'
        driver.@k8sClient = new K8sClient(new ClientConfig(namespace: 'foo', serviceAccount: 'bar'))
        driver.@k8sConfig = k8s
        driver.@headImage = 'foo/bar'

        when:
        def spec = driver.makeLauncherSpec()
        then:
        driver.getLaunchCli() >> 'nextflow run foo'

        spec == [
            apiVersion: 'v1',
            kind: 'Pod',
            metadata: [name:'foo-boo', namespace:'foo', labels:[app:'nextflow', runName:'foo-boo']],
            spec: [
                restartPolicy: 'Never',
                containers: [
                    [
                        name: 'foo-boo',
                        image: 'foo/bar',
                        command: ['/bin/bash', '-c', "source /etc/nextflow/init.sh; nextflow run foo"],
                        env: [
                            [name:'NXF_WORK', value:'/the/work/dir'],
                            [name:'NXF_ASSETS', value:'/the/project/dir'],
                            [name:'NXF_EXECUTOR', value:'k8s'],
                            [name:'NXF_ANSI_LOG', value: 'false']
                        ],
                        volumeMounts: [
                            [name:'vol-1', mountPath:'/mnt/path/data'],
                            [name:'vol-2', mountPath:'/mnt/path/cfg']
                        ]
                    ]
                ],
                serviceAccountName: 'bar',
                volumes: [
                    [name:'vol-1', persistentVolumeClaim:[claimName:'pvc-1']],
                    [name:'vol-2', configMap:[name:'cfg-2'] ]
                ]
            ]
        ]

    }

    def 'should use user provided head-cpu and head-memory' () {

        given:
        def pod = Mock(PodOptions)
        pod.getVolumeClaims() >> [ new PodVolumeClaim('pvc-1', '/mnt/path/data') ]
        pod.getMountConfigMaps() >> [ new PodMountConfig('cfg-2', '/mnt/path/cfg') ]
        pod.getAutomountServiceAccountToken() >> true

        def k8s = Mock(K8sConfig)
        k8s.getLaunchDir() >> '/the/user/dir'
        k8s.getWorkDir() >> '/the/work/dir'
        k8s.getProjectDir() >> '/the/project/dir'
        k8s.getPodOptions() >> pod

        and:
        def driver = Spy(K8sDriverLauncher)
        driver.@runName = 'foo-boo'
        driver.@k8sClient = new K8sClient(new ClientConfig(namespace: 'foo', serviceAccount: 'bar'))
        driver.@k8sConfig = k8s
<<<<<<< HEAD
        driver.@podImage = 'foo/bar'
        driver.@headCpus = '2'
=======
        driver.@headImage = 'foo/bar'
        driver.@headCpus = 2
>>>>>>> 75976f10
        driver.@headMemory = '200Mi'

        when:
        def spec = driver.makeLauncherSpec()
        then:
        driver.getLaunchCli() >> 'nextflow run foo'

        spec == [
            apiVersion: 'v1',
            kind: 'Pod',
            metadata: [name:'foo-boo', namespace:'foo', labels:[app:'nextflow', runName:'foo-boo']],
            spec: [
                restartPolicy: 'Never',
                containers: [
                    [
                        name: 'foo-boo',
                        image: 'foo/bar',
                        command: ['/bin/bash', '-c', "source /etc/nextflow/init.sh; nextflow run foo"],
                        env: [
                            [name:'NXF_WORK', value:'/the/work/dir'],
                            [name:'NXF_ASSETS', value:'/the/project/dir'],
                            [name:'NXF_EXECUTOR', value:'k8s'],
                            [name:'NXF_ANSI_LOG', value: 'false']
                        ],
                        resources: [
                            requests: [cpu: '2000m', memory: '200Mi'],
                            limits: [cpu: '2000m', memory: '200Mi']
                        ],
                        volumeMounts: [
                            [name:'vol-1', mountPath:'/mnt/path/data'],
                            [name:'vol-2', mountPath:'/mnt/path/cfg']
                        ]
                    ]
                ],
                serviceAccountName: 'bar',
                volumes: [
                    [name:'vol-1', persistentVolumeClaim:[claimName:'pvc-1']],
                    [name:'vol-2', configMap:[name:'cfg-2'] ]
                ]
            ]
        ]

    }


    def 'should create config map' () {

        given:
        def folder = Files.createTempDirectory('foo')

        def params = folder.resolve('params.json')
        params.text = 'bla-bla'
        def driver = Spy(K8sDriverLauncher)
        def NXF_CONFIG = [foo: 'bar'].toConfigObject()

        def SCM_FILE = folder.resolve('scm')
        SCM_FILE.text = "hello = 'world'\n"


        def EXPECTED = [:]
        EXPECTED['init.sh'] == ''

        def POD_OPTIONS = new PodOptions()

        def K8S_CONFIG = Mock(K8sConfig)
        K8S_CONFIG.getLaunchDir() >> '/launch/dir'
        K8S_CONFIG.getPodOptions() >> POD_OPTIONS

        when:
        driver.@config = NXF_CONFIG
        driver.@k8sConfig = K8S_CONFIG
        driver.@cmd = new CmdKubeRun(paramsFile: params.toString())

        driver.createK8sConfigMap()
        then:
        1 * driver.getScmFile() >> SCM_FILE
        1 * driver.makeConfigMapName(_ as Map) >> 'nf-config-123'
        1 * driver.tryCreateConfigMap('nf-config-123', _ as Map) >> {  name, cfg ->
            assert cfg.'init.sh' == "mkdir -p '/launch/dir'; if [ -d '/launch/dir' ]; then cd '/launch/dir'; else echo 'Cannot create directory: /launch/dir'; exit 1; fi; [ -f /etc/nextflow/scm ] && ln -s /etc/nextflow/scm \$NXF_HOME/scm; [ -f /etc/nextflow/nextflow.config ] && cp /etc/nextflow/nextflow.config \$PWD/nextflow.config; "
            assert cfg.'nextflow.config' == "foo = 'bar'\n"
            assert cfg.'scm' == "hello = 'world'\n"
            assert cfg.'params.json' == 'bla-bla'
            return null
        }

        POD_OPTIONS.getMountConfigMaps() == [ new PodMountConfig('nf-config-123', '/etc/nextflow') ] as Set

        cleanup:
        folder?.deleteDir()
    }

    def 'should create config map with pre-script' () {

        given:
        def folder = Files.createTempDirectory('foo')

        def params = folder.resolve('params.json')
        params.text = 'bla-bla'
        def driver = Spy(K8sDriverLauncher)
        driver.@headPreScript = '/bin/foo.sh'
        def NXF_CONFIG = [foo: 'bar'].toConfigObject()

        def SCM_FILE = folder.resolve('scm')
        SCM_FILE.text = "hello = 'world'\n"


        def EXPECTED = [:]
        EXPECTED['init.sh'] == ''

        def POD_OPTIONS = new PodOptions()

        def K8S_CONFIG = Mock(K8sConfig)
        K8S_CONFIG.getLaunchDir() >> '/launch/dir'
        K8S_CONFIG.getPodOptions() >> POD_OPTIONS

        when:
        driver.@config = NXF_CONFIG
        driver.@k8sConfig = K8S_CONFIG
        driver.@cmd = new CmdKubeRun(paramsFile: params.toString())

        driver.createK8sConfigMap()
        then:
        1 * driver.getScmFile() >> SCM_FILE
        1 * driver.makeConfigMapName(_ as Map) >> 'nf-config-123'
        1 * driver.tryCreateConfigMap('nf-config-123', _ as Map) >> {  name, cfg ->
            assert cfg.'init.sh' == "mkdir -p '/launch/dir'; if [ -d '/launch/dir' ]; then cd '/launch/dir'; else echo 'Cannot create directory: /launch/dir'; exit 1; fi; [ -f /etc/nextflow/scm ] && ln -s /etc/nextflow/scm \$NXF_HOME/scm; [ -f /etc/nextflow/nextflow.config ] && cp /etc/nextflow/nextflow.config \$PWD/nextflow.config; [ -f '/bin/foo.sh' ] && '/bin/foo.sh'; "
            assert cfg.'nextflow.config' == "foo = 'bar'\n"
            assert cfg.'scm' == "hello = 'world'\n"
            assert cfg.'params.json' == 'bla-bla'
            return null
        }

        POD_OPTIONS.getMountConfigMaps() == [ new PodMountConfig('nf-config-123', '/etc/nextflow') ] as Set

        cleanup:
        folder?.deleteDir()
    }


    def 'should make config' () {
        given:
        Map config
        def driver = Spy(K8sDriverLauncher)
        def NAME = 'somePipelineName'
        def CFG_EMPTY = new ConfigObject()
        def CFG_WITH_MOUNTS = new ConfigObject()
        CFG_WITH_MOUNTS.k8s.storageClaimName = 'pvc'
        CFG_WITH_MOUNTS.k8s.storageMountPath = '/foo'

        when:
        driver.@cmd = new CmdKubeRun()
        config = driver.makeConfig(NAME).toMap()
        then:
        1 *  driver.loadConfig(NAME) >> CFG_EMPTY
        config.process.executor == 'k8s'
        config.k8s.pod == null
        config.k8s.storageMountPath == null
        config.k8s.storageClaimName == null

        when:
        driver.@cmd = new CmdKubeRun()
        config = driver.makeConfig(NAME).toMap()
        then:
        1 *  driver.loadConfig(NAME) >> CFG_WITH_MOUNTS
        config.process.executor == 'k8s'
        config.k8s.storageClaimName == 'pvc'
        config.k8s.storageMountPath == '/foo'
        and:
        new K8sConfig(config.k8s).getStorageClaimName() == 'pvc'
        new K8sConfig(config.k8s).getStorageMountPath() == '/foo'
        new K8sConfig(config.k8s).getPodOptions() == new PodOptions([ [volumeClaim:'pvc', mountPath: '/foo'] ])

        when:
        driver.@cmd = new CmdKubeRun(volMounts: ['pvc-1:/this','pvc-2:/that'] )
        config = driver.makeConfig(NAME).toMap()
        then:
        1 *  driver.loadConfig(NAME) >> CFG_EMPTY
        config.process.executor == 'k8s'
        config.k8s.storageClaimName == 'pvc-1'
        config.k8s.storageMountPath == '/this'
        config.k8s.pod == [ [volumeClaim: 'pvc-2', mountPath: '/that'] ]
        and:
        new K8sConfig(config.k8s).getStorageClaimName() == 'pvc-1'
        new K8sConfig(config.k8s).getStorageMountPath() == '/this'
        new K8sConfig(config.k8s).getPodOptions() == new PodOptions([
                [volumeClaim:'pvc-1', mountPath: '/this'],
                [volumeClaim:'pvc-2', mountPath: '/that']
        ])


        when:
        driver.@cmd = new CmdKubeRun(volMounts: ['xyz:/this'] )
        config = driver.makeConfig(NAME).toMap()
        then:
        1 *  driver.loadConfig(NAME) >> CFG_WITH_MOUNTS
        config.process.executor == 'k8s'
        config.k8s.storageClaimName == 'xyz'
        config.k8s.storageMountPath == '/this'
        config.k8s.pod == null
        and:
        new K8sConfig(config.k8s).getStorageClaimName() == 'xyz'
        new K8sConfig(config.k8s).getStorageMountPath() == '/this'
        new K8sConfig(config.k8s).getPodOptions() == new PodOptions([
                [volumeClaim:'xyz', mountPath: '/this']
        ])


        when:
        driver.@cmd = new CmdKubeRun(volMounts: ['xyz', 'bar:/mnt/bar'] )
        config = driver.makeConfig(NAME).toMap()
        then:
        1 *  driver.loadConfig(NAME) >> CFG_WITH_MOUNTS
        config.process.executor == 'k8s'
        config.k8s.storageClaimName == 'xyz'
        config.k8s.storageMountPath == null
        config.k8s.pod == [ [volumeClaim: 'bar', mountPath: '/mnt/bar'] ]
        and:
        new K8sConfig(config.k8s).getStorageClaimName() == 'xyz'
        new K8sConfig(config.k8s).getStorageMountPath() == '/workspace'
        new K8sConfig(config.k8s).getPodOptions() == new PodOptions([
                [volumeClaim:'xyz', mountPath: '/workspace'],
                [volumeClaim:'bar', mountPath: '/mnt/bar']
        ])

    }

    def 'should make config - deprecated' () {

        given:
        Map config
        def driver = Spy(K8sDriverLauncher)
        def NAME = 'somePipelineName'
        def CFG_EMPTY = new ConfigObject()
        def CFG_WITH_MOUNTS = new ConfigObject()
        CFG_WITH_MOUNTS.k8s.volumeClaims = [ pvc: [mountPath:'/foo'] ]

        when:
        driver.@cmd = new CmdKubeRun()
        config = driver.makeConfig(NAME).toMap()
        then:
        1 *  driver.loadConfig(NAME) >> CFG_EMPTY
        config.process.executor == 'k8s'

        when:
        driver.@cmd = new CmdKubeRun()
        config = driver.makeConfig(NAME).toMap()
        then:
        1 *  driver.loadConfig(NAME) >> CFG_WITH_MOUNTS
        config.process.executor == 'k8s'
        config.k8s.storageClaimName == 'pvc'
        config.k8s.storageMountPath == '/foo'

        when:
        driver.@cmd = new CmdKubeRun(volMounts: ['pvc-1:/this','pvc-2:/that'] )
        config = driver.makeConfig(NAME).toMap()
        then:
        1 *  driver.loadConfig(NAME) >> CFG_EMPTY
        config.process.executor == 'k8s'
        config.k8s.storageClaimName == 'pvc-1'
        config.k8s.storageMountPath == '/this'
        config.k8s.pod == [ [volumeClaim: 'pvc-2', mountPath: '/that'] ]


        when:
        driver.@cmd = new CmdKubeRun(volMounts: ['xyz:/this'] )
        config = driver.makeConfig(NAME).toMap()
        then:
        1 *  driver.loadConfig(NAME) >> CFG_WITH_MOUNTS
        config.process.executor == 'k8s'
        config.k8s.storageClaimName == 'xyz'
        config.k8s.storageMountPath == '/this'
        config.k8s.pod == null
        and:
        new K8sConfig(config.k8s).getStorageClaimName() == 'xyz'
        new K8sConfig(config.k8s).getStorageMountPath() == '/this'
        new K8sConfig(config.k8s).getPodOptions() == new PodOptions([
                [volumeClaim:'xyz', mountPath: '/this']
        ])

    }

    def 'should return pod exit status' () {
        given:
        def POD_NAME = 'pod-x'
        def client = Mock(K8sClient)
        def driver = Spy(K8sDriverLauncher)
        driver.@k8sClient = client
        driver.@runName = POD_NAME
        driver.@k8sConfig = Mock(K8sConfig)

        when:
        def status = driver.waitPodTermination()
        then:
        1 * client.podState(POD_NAME) >> [terminated: [exitCode: 99]]
        1 * driver.k8sConfig.useJobResource() >> [:]
        then:
        status == 99

        when:
        status = driver.waitPodTermination()
        then:
        1 * client.podState(POD_NAME) >> [:]
        then:
        1 * client.podState(POD_NAME) >> [terminated: [exitCode: 99]]
        then:
        status == 99

        when:
        status = driver.waitPodTermination()
        then:
        1 * client.podState(POD_NAME) >> [:]
        1 * driver.isWaitTimedOut(_) >> true
        then:
        status == 127
    }


    def 'should delete configMap' () {
        given:
        def POD_NAME = 'pod-x'
        def config = Mock(K8sConfig)
        def driver = Spy(K8sDriverLauncher)
        driver.@k8sConfig = config
        driver.@runName = POD_NAME

        when:
        driver.shutdown()
        then:
        1 * driver.waitPodTermination() >> 0
        then:
        1 * config.getCleanup(true) >> true
        1 * driver.deleteConfigMap() >> null

        when:
        driver.shutdown()
        then:
        1 * driver.waitPodTermination() >> 1
        then:
        1 * config.getCleanup(false) >> true
        1 * driver.deleteConfigMap() >> null

        when:
        driver.shutdown()
        then:
        1 * driver.waitPodTermination() >> 1
        then:
        1 * config.getCleanup(false) >> false
        0 * driver.deleteConfigMap() >> null

    }
}<|MERGE_RESOLUTION|>--- conflicted
+++ resolved
@@ -334,13 +334,8 @@
         driver.@runName = 'foo-boo'
         driver.@k8sClient = new K8sClient(new ClientConfig(namespace: 'foo', serviceAccount: 'bar'))
         driver.@k8sConfig = k8s
-<<<<<<< HEAD
-        driver.@podImage = 'foo/bar'
+        driver.@headImage = 'foo/bar'
         driver.@headCpus = '2'
-=======
-        driver.@headImage = 'foo/bar'
-        driver.@headCpus = 2
->>>>>>> 75976f10
         driver.@headMemory = '200Mi'
 
         when:
