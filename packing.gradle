configurations {
    defaultCfg.extendsFrom api 
    //provided
    console.extendsFrom defaultCfg
    ga4gh.extendsFrom defaultCfg
    google.extendsFrom defaultCfg
    amazon.extendsFrom defaultCfg
    azure.extendsFrom defaultCfg
    legacy.extendsFrom defaultCfg
    tower.extendsFrom defaultCfg
    wave.extendsFrom defaultCfg
}

dependencies {
    api project(':nextflow')
    // include Ivy at runtime in order to have Grape @Grab work correctly
    defaultCfg "org.apache.ivy:ivy:2.5.2"
    // default cfg = runtime + httpfs + amazon + tower client + wave client
    defaultCfg project(':nf-httpfs')
    console project(':plugins:nf-console')
    ga4gh   project(':plugins:nf-ga4gh')
    google  project(':plugins:nf-google')
    amazon  project(':plugins:nf-amazon')
    azure   project(':plugins:nf-azure')
    tower   project(':plugins:nf-tower')
    wave    project(':plugins:nf-wave')
}


ext.mainClassName = 'nextflow.cli.Launcher'
ext.homeDir = System.properties['user.home']
ext.nextflowDir = "$homeDir/.nextflow/framework/$version"
ext.releaseDir = "$buildDir/releases"
ext.s3CmdOpts="--acl public-read --storage-class STANDARD --region eu-west-1"

protected error(String message) {
    logger.error message
    throw new StopExecutionException(message)
}

protected checkVersionExits(String version) {
    if(version.endsWith('-SNAPSHOT'))
        return

    def cmd = "AWS_ACCESS_KEY_ID=${System.env.NXF_AWS_ACCESS} AWS_SECRET_ACCESS_KEY=${System.env.NXF_AWS_SECRET} aws s3 ls s3://www2.nextflow.io/releases/v$version/nextflow"
    def status=['bash','-c', cmd].execute().waitFor()
    if( status == 0 )
        error("STOP!! Version $version already deployed!")
}

protected resolveDeps( String configName, String... x ) {

    final deps = [] as Set
    final config = configurations.getByName(configName)
    //final root = config.getIncoming().getResolutionResult().root.moduleVersion.toString()
    config.getResolvedConfiguration().getResolvedArtifacts().each{ deps << coordinates(it) }

    if( x )
        deps.addAll(x as List)

    logger.info ">> Dependencies for configuration: $configName"
    deps.sort().each { logger.info " - $it" }

    // make sure there aren't any version conflict
    def conflicts = deps.countBy {  it.tokenize(":")[0..1].join(':') }.findAll { k,v -> v>1 }
    if( conflicts ) {
        def err = "There are multiple versions for the following lib(s):"
        conflicts.each { name, count -> err += "\n- $name: " + deps.findAll{ it.startsWith(name) }.collect{ it.tokenize(':')[2] } }
        throw new IllegalStateException(err)
    }
    
    //println "** $configName\n${deps.sort().collect{"- $it"}.join('\n')}\n"

    //println ">> Config: $configName \n${deps.sort().join('\n')}\n\n"

    return deps.collect{ "$it(*:*)" }.join(' ')
}

protected coordinates( it ) {
    if( it instanceof Dependency )
        return "${it.group}:${it.name}:${it.version}".toString()

    if( it instanceof ResolvedArtifact ) {
        def result = it.moduleVersion.id.toString()
        if( it.classifier ) result += ":${it.classifier}"
        return result
    }

    throw new IllegalArgumentException("Not a valid dependency object [${it?.class?.name}]: $it")
}


/*
 * Compile and pack all packages
 */
<<<<<<< HEAD
task pack( dependsOn: [clean, compile, ":nextflow:shadowJar"]) {
=======
task packOne(type: Jar) {
    dependsOn configurations.capsule, configurations.defaultCfg
    archiveFileName = "nextflow-${version}-one.jar"

    from (configurations.capsule.collect { zipTree(it) })

    // main manifest attributes
    def deps = resolveDeps('defaultCfg')

    manifest.attributes(
                'Main-Class'        : 'NextflowLoader',
                'Application-Name'  : 'nextflow',
                'Application-Class' : mainClassName,
                'Application-Version': version,
                'Min-Java-Version'  : '1.8.0',
                'Caplets'           : 'MavenCapsule',
                'Dependencies'      : deps
    )

    // enable snapshot dependencies lookup
    if( version.endsWith('-SNAPSHOT') ) {
        manifest.attributes 'Allow-Snapshots': true
        manifest.attributes 'Repositories': 'local https://oss.sonatype.org/content/repositories/snapshots central seqera'
    }
    else {
        manifest.attributes 'Repositories': 'central seqera'
    }

>>>>>>> e7a20aff
    doLast {
        ant.copy(file: "modules/nextflow/build/libs/nextflow-${version}-one.jar", todir: releaseDir, overwrite: true)
        ant.copy(file: "modules/nextflow/build/libs/nextflow-${version}-one.jar", todir: nextflowDir, overwrite: true)
        println "\n+ Nextflow package `ONE` copied to: $releaseDir"
    }
}

<<<<<<< HEAD
=======
task packAll(type: Jar) {
    dependsOn configurations.capsule, configurations.defaultCfg
    archiveFileName = "nextflow-${version}-all.jar"

    from jar // embed our application jar
    from (configurations.amazon + configurations.google + configurations.tower + configurations.wave)
    from (configurations.capsule.collect { zipTree(it) })
    duplicatesStrategy = DuplicatesStrategy.EXCLUDE
    
    manifest.attributes( 'Main-Class'        : 'NextflowLoader',
                          'Application-Name'  : 'nextflow-all',
                          'Application-Class' : mainClassName,
                          'Application-Version': version,
                          'Min-Java-Version'  : '1.8.0'
                          )

    manifest.attributes('Main-Class': 'NextflowLoader', 'amazon')
    manifest.attributes('Main-Class': 'NextflowLoader', 'google')

    if( project.hasProperty('GA4GH') ) {
        println "The build will include GA4GH dependencies."
        from(configurations.ga4gh)
        manifest.attributes('Main-Class': 'CapsuleLoader', 'ga4gh')
    }

    doLast {
        file(releaseDir).mkdir()
        // cleanup
        def source = file("$buildDir/libs/nextflow-${version}-all.jar")
        def target = file("$releaseDir/nextflow-${version}-all"); target.delete()
        // append the big jar
        target.withOutputStream {
            it << file('nextflow').text.replaceAll(/NXF_PACK\=.*/, 'NXF_PACK=all')
            it << new FileInputStream(source)
        }
        // execute permission
        "chmod +x $target".execute()
        // done
        println "+ Nextflow package `ALL` copied to: $releaseDir\n"
    }
}

task packCore(type: Jar) {
    dependsOn configurations.capsule, configurations.defaultCfg
    archiveFileName = "nextflow-${version}-core.jar"

    from jar // embed our application jar
    from (configurations.defaultCfg)
    from (configurations.capsule.collect { zipTree(it) })
    duplicatesStrategy = DuplicatesStrategy.EXCLUDE

    manifest.attributes( 'Main-Class'        : 'NextflowLoader',
            'Application-Name'  : 'nextflow-core',
            'Application-Class' : mainClassName,
            'Application-Version': version,
            'Min-Java-Version'  : '1.8.0'
    )

    doLast {
        file(releaseDir).mkdir()
        // cleanup
        def source = file("$buildDir/libs/nextflow-${version}-core.jar")
        def target = file("$releaseDir/nextflow-${version}-core"); target.delete()
        // append the big jar
        target.withOutputStream {
            it << file('nextflow').text.replaceAll(/NXF_PACK\=.*/, 'NXF_PACK=all')
            it << new FileInputStream(source)
        }
        // execute permission
        "chmod +x $target".execute()
        // done
        println "+ Nextflow package `CORE` copied to: $releaseDir\n"
    }
}


/*
 * Compile and pack all packages
 */
task pack( dependsOn: [packOne, packAll]) {

}

>>>>>>> e7a20aff

task deploy( type: Exec, dependsOn: [clean, compile, pack]) {

    def temp = File.createTempFile('upload',null)
    temp.deleteOnExit()
    def files = []

    doFirst {
        checkVersionExits(version)
        
        def path = new File(releaseDir)
        if( !path.exists() ) error("Releases path does not exist: $path")
        path.eachFile {
            if( it.name.startsWith("nextflow-$version"))
                files << it
        }

        if( !files ) error("Can't find any file to upload -- Check path: $path")
        files << file('nextflow').absoluteFile
        files << file('nextflow.sha1').absoluteFile
        files << file('nextflow.sha256').absoluteFile
        files << file('nextflow.md5').absoluteFile

        println "Uploading artifacts: "
        files.each { println "- $it"}

        def script = []
        script << "export AWS_ACCESS_KEY_ID=${System.env.NXF_AWS_ACCESS}"
        script << "export AWS_SECRET_ACCESS_KEY=${System.env.NXF_AWS_SECRET}"
        script.addAll( files.collect { "aws s3 cp ${it} s3://www2.nextflow.io/releases/v${version}/${it.name} ${s3CmdOpts}"})

        temp.text = script.join('\n')
    }

    commandLine 'bash', '-e', temp.absolutePath
}

task installLauncher(type: Copy, dependsOn: ['pack']) {
    from "$releaseDir/nextflow-$version-one.jar"
    into "$homeDir/.nextflow/framework/$version/"
}

/*
 * build, tag and publish a and new docker packaged nextflow release
 */
task dockerImage(type: Exec) {

    def temp = File.createTempFile('upload',null)
    temp.deleteOnExit()
    temp.text =  """\
    grep $version nextflow
    cp nextflow docker/nextflow
    cd docker
    make release version=$version
    """.stripIndent()

    commandLine 'bash', '-e', temp.absolutePath
}

/*
 * Build a docker container image with the current snapshot
 * DO NOT CALL IT DIRECTLY! Use the `make dockerPack` command instead
 */
task dockerPack(type: Exec, dependsOn: ['packOne']) {

    def source = new File("$releaseDir/nextflow-$version-one.jar")
    def target = new File("$buildDir/docker/.nextflow/framework/$version/")
    def dockerBase = new File("$buildDir/docker")
    if( dockerBase.exists() ) dockerBase.deleteDir()
    dockerBase.mkdirs()
    def dockerFile = new File("$buildDir/docker/Dockerfile")
    dockerFile.text = """
    FROM amazoncorretto:17-alpine-jdk
    RUN apk update && apk add bash && apk add coreutils && apk add curl
    COPY .nextflow /.nextflow
    COPY nextflow /usr/local/bin/nextflow
    COPY entry.sh /usr/local/bin/entry.sh
    COPY dist/docker /usr/local/bin/docker
    ENV NXF_HOME=/.nextflow
    RUN chmod +x /usr/local/bin/nextflow /usr/local/bin/entry.sh
    RUN nextflow info
    ENTRYPOINT ["/usr/local/bin/entry.sh"]
    """

    def temp = File.createTempFile('upload',null)
    temp.deleteOnExit()
    temp.text =  """\
    mkdir -p $target
    cp $source $target
    cp nextflow $buildDir/docker
    cp docker/entry.sh $buildDir/docker
    cd $buildDir/docker  
    mkdir -p dist
    curl -fsSLO https://get.docker.com/builds/Linux/x86_64/docker-17.03.1-ce.tgz && tar --strip-components=1 -xvzf docker-17.03.1-ce.tgz -C dist
    NXF_HOME=\$PWD/.nextflow ./nextflow info
    docker build -t nextflow/nextflow:$version .
    """.stripIndent()

    commandLine 'bash', '-e', temp.absolutePath
}

/*
 * Tag and upload the release
 * 
 * https://github.com/aktau/github-release/
 */
task release(type: Exec, dependsOn: [pack, dockerImage]) {

    def launcherFile = file('nextflow').absoluteFile
    def launcherSha1 = file('nextflow.sha1').absoluteFile
    def launcherSha256 = file('nextflow.sha256').absoluteFile
    def nextflowAllFile = file("$releaseDir/nextflow-${version}-all")
    def versionFile = file('VERSION').absoluteFile

    def snapshot = version ==~ /^.+(-RC\d+|-SNAPSHOT)$/
    def edge = version ==~ /^.+(-edge|-EDGE)$/
    def isLatest = !snapshot && !edge
    def cmd =  """\
    # tag the release
    git push || exit \$?
    (git tag -a v$version -m 'Tagging version $version [release]' -f && git push origin v$version -f) || exit \$?
    sleep 1
    gh release create --repo nextflow-io/nextflow --prerelease --title "Version $version" v$version 
    sleep 1
    gh release upload --repo nextflow-io/nextflow v$version ${launcherFile} ${nextflowAllFile}        
    """.stripIndent()

    if( edge )
        cmd += """
        # publish the script as the latest
        export AWS_ACCESS_KEY_ID=${System.env.NXF_AWS_ACCESS}
        export AWS_SECRET_ACCESS_KEY=${System.env.NXF_AWS_SECRET}
        aws s3 cp $launcherFile s3://www2.nextflow.io/releases/edge/nextflow $s3CmdOpts
        aws s3 cp $launcherSha1 s3://www2.nextflow.io/releases/edge/nextflow.sha1 $s3CmdOpts
        aws s3 cp $launcherSha256 s3://www2.nextflow.io/releases/edge/nextflow.sha256 $s3CmdOpts
        aws s3 cp $launcherSha256 s3://www2.nextflow.io/releases/edge/nextflow.md5 $s3CmdOpts
        aws s3 cp $versionFile s3://www2.nextflow.io/releases/edge/version $s3CmdOpts
        """.stripIndent()
        
    else if( isLatest )
        cmd += """
        # publish the script as the latest
        export AWS_ACCESS_KEY_ID=${System.env.NXF_AWS_ACCESS}
        export AWS_SECRET_ACCESS_KEY=${System.env.NXF_AWS_SECRET}
        aws s3 cp $launcherFile s3://www2.nextflow.io/releases/latest/nextflow $s3CmdOpts
        aws s3 cp $launcherSha1 s3://www2.nextflow.io/releases/latest/nextflow.sha1 $s3CmdOpts
        aws s3 cp $launcherSha256 s3://www2.nextflow.io/releases/latest/nextflow.sha256 $s3CmdOpts
        aws s3 cp $launcherSha256 s3://www2.nextflow.io/releases/latest/nextflow.md5 $s3CmdOpts
        aws s3 cp $versionFile s3://www2.nextflow.io/releases/latest/version $s3CmdOpts
        """.stripIndent()

    def temp = File.createTempFile('upload',null)
    temp.deleteOnExit()
    temp.text = cmd
    commandLine 'bash', '-e', temp.absolutePath
}

<|MERGE_RESOLUTION|>--- conflicted
+++ resolved
@@ -93,38 +93,7 @@
 /*
  * Compile and pack all packages
  */
-<<<<<<< HEAD
 task pack( dependsOn: [clean, compile, ":nextflow:shadowJar"]) {
-=======
-task packOne(type: Jar) {
-    dependsOn configurations.capsule, configurations.defaultCfg
-    archiveFileName = "nextflow-${version}-one.jar"
-
-    from (configurations.capsule.collect { zipTree(it) })
-
-    // main manifest attributes
-    def deps = resolveDeps('defaultCfg')
-
-    manifest.attributes(
-                'Main-Class'        : 'NextflowLoader',
-                'Application-Name'  : 'nextflow',
-                'Application-Class' : mainClassName,
-                'Application-Version': version,
-                'Min-Java-Version'  : '1.8.0',
-                'Caplets'           : 'MavenCapsule',
-                'Dependencies'      : deps
-    )
-
-    // enable snapshot dependencies lookup
-    if( version.endsWith('-SNAPSHOT') ) {
-        manifest.attributes 'Allow-Snapshots': true
-        manifest.attributes 'Repositories': 'local https://oss.sonatype.org/content/repositories/snapshots central seqera'
-    }
-    else {
-        manifest.attributes 'Repositories': 'central seqera'
-    }
-
->>>>>>> e7a20aff
     doLast {
         ant.copy(file: "modules/nextflow/build/libs/nextflow-${version}-one.jar", todir: releaseDir, overwrite: true)
         ant.copy(file: "modules/nextflow/build/libs/nextflow-${version}-one.jar", todir: nextflowDir, overwrite: true)
@@ -132,92 +101,6 @@
     }
 }
 
-<<<<<<< HEAD
-=======
-task packAll(type: Jar) {
-    dependsOn configurations.capsule, configurations.defaultCfg
-    archiveFileName = "nextflow-${version}-all.jar"
-
-    from jar // embed our application jar
-    from (configurations.amazon + configurations.google + configurations.tower + configurations.wave)
-    from (configurations.capsule.collect { zipTree(it) })
-    duplicatesStrategy = DuplicatesStrategy.EXCLUDE
-    
-    manifest.attributes( 'Main-Class'        : 'NextflowLoader',
-                          'Application-Name'  : 'nextflow-all',
-                          'Application-Class' : mainClassName,
-                          'Application-Version': version,
-                          'Min-Java-Version'  : '1.8.0'
-                          )
-
-    manifest.attributes('Main-Class': 'NextflowLoader', 'amazon')
-    manifest.attributes('Main-Class': 'NextflowLoader', 'google')
-
-    if( project.hasProperty('GA4GH') ) {
-        println "The build will include GA4GH dependencies."
-        from(configurations.ga4gh)
-        manifest.attributes('Main-Class': 'CapsuleLoader', 'ga4gh')
-    }
-
-    doLast {
-        file(releaseDir).mkdir()
-        // cleanup
-        def source = file("$buildDir/libs/nextflow-${version}-all.jar")
-        def target = file("$releaseDir/nextflow-${version}-all"); target.delete()
-        // append the big jar
-        target.withOutputStream {
-            it << file('nextflow').text.replaceAll(/NXF_PACK\=.*/, 'NXF_PACK=all')
-            it << new FileInputStream(source)
-        }
-        // execute permission
-        "chmod +x $target".execute()
-        // done
-        println "+ Nextflow package `ALL` copied to: $releaseDir\n"
-    }
-}
-
-task packCore(type: Jar) {
-    dependsOn configurations.capsule, configurations.defaultCfg
-    archiveFileName = "nextflow-${version}-core.jar"
-
-    from jar // embed our application jar
-    from (configurations.defaultCfg)
-    from (configurations.capsule.collect { zipTree(it) })
-    duplicatesStrategy = DuplicatesStrategy.EXCLUDE
-
-    manifest.attributes( 'Main-Class'        : 'NextflowLoader',
-            'Application-Name'  : 'nextflow-core',
-            'Application-Class' : mainClassName,
-            'Application-Version': version,
-            'Min-Java-Version'  : '1.8.0'
-    )
-
-    doLast {
-        file(releaseDir).mkdir()
-        // cleanup
-        def source = file("$buildDir/libs/nextflow-${version}-core.jar")
-        def target = file("$releaseDir/nextflow-${version}-core"); target.delete()
-        // append the big jar
-        target.withOutputStream {
-            it << file('nextflow').text.replaceAll(/NXF_PACK\=.*/, 'NXF_PACK=all')
-            it << new FileInputStream(source)
-        }
-        // execute permission
-        "chmod +x $target".execute()
-        // done
-        println "+ Nextflow package `CORE` copied to: $releaseDir\n"
-    }
-}
-
-
-/*
- * Compile and pack all packages
- */
-task pack( dependsOn: [packOne, packAll]) {
-
-}
-
->>>>>>> e7a20aff
 
 task deploy( type: Exec, dependsOn: [clean, compile, pack]) {
 
